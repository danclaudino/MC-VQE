--- conflicted
+++ resolved
@@ -142,14 +142,11 @@
 
   auto accelerator = xacc::getAccelerator("qpp", hetMap);
 
-<<<<<<< HEAD
-=======
   // decorate accelerator
   //accelerator = xacc::getAcceleratorDecorator("hpc-virtualization", accelerator,
    //                                           {{"n-virtual-qpus", 2}});
   //accelerator->updateConfiguration(hetMap);
 
->>>>>>> f900a0dc
   auto mc_vqe = xacc::getAlgorithm("mc-vqe");
   mc_vqe->initialize({{"accelerator", accelerator},
                       {"optimizer", optimizer},
